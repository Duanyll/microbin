[package]
name = "microbin"
version = "1.2.0"
edition = "2021"
authors = ["Daniel Szabo <daniel.szabo99@outlook.com>"]
license = "BSD-3-Clause"
description = "Simple, performant, configurable, entirely self-contained Pastebin and URL shortener."
readme = "README.md"
homepage = "https://github.com/szabodanika/microbin"
repository = "https://github.com/szabodanika/microbin"
keywords = ["pastebin", "pastabin", "microbin", "actix", "selfhosted"]
categories = ["pastebins"]

[dependencies]
actix-web = "4"
actix-files = "0.6.0"
serde = { version = "1.0", features = ["derive"] }
serde_json = "1.0.80"
bytesize = { version = "1.1", features = ["serde"] }
askama = "0.10"
askama-filters = { version = "0.1.3", features = ["chrono"] }
chrono = "0.4.19"
rand = "0.8.5"
linkify = "0.8.1"
clap = { version = "3.1.12", features = ["derive", "env"] }
actix-multipart = "0.4.0"
futures = "0.3"
sanitize-filename = "0.3.0"
log = "0.4"
env_logger = "0.9.0"
actix-web-httpauth = "0.6.0"
lazy_static = "1.4.0"
syntect = "5.0"
<<<<<<< HEAD
qrcode-generator = "4.1.6"
rust-embed = "6.4.2"
mime_guess = "2.0.4"
=======
harsh = "0.2"
>>>>>>> 6a0c6b73

[profile.release]
lto = true
strip = true<|MERGE_RESOLUTION|>--- conflicted
+++ resolved
@@ -31,13 +31,10 @@
 actix-web-httpauth = "0.6.0"
 lazy_static = "1.4.0"
 syntect = "5.0"
-<<<<<<< HEAD
 qrcode-generator = "4.1.6"
 rust-embed = "6.4.2"
 mime_guess = "2.0.4"
-=======
 harsh = "0.2"
->>>>>>> 6a0c6b73
 
 [profile.release]
 lto = true
