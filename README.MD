
![Screenshot](.github/index.png)

# MicroBin

![Build](https://github.com/szabodanika/microbin/actions/workflows/rust.yml/badge.svg)
![crates.io](https://img.shields.io/crates/v/microbin.svg)
[![Docker Image](https://github.com/szabodanika/microbin/actions/workflows/docker.yml/badge.svg)](https://hub.docker.com/r/danielszabo99/microbin)
[![Docker Pulls](https://img.shields.io/docker/pulls/danielszabo99/microbin?label=Docker%20pulls)](https://img.shields.io/docker/pulls/danielszabo99/microbin?label=Docker%20pulls)
[![Support Server](https://img.shields.io/discord/662017309162078267.svg?color=7289da&label=Discord&logo=discord&style=flat-square)](https://discord.gg/3DsyTN7T)

MicroBin is a super tiny, feature rich, configurable, self-contained and self-hosted paste bin web application. It is very easy to set up and use, and will only require a few megabytes of memory and disk storage. It takes only a couple minutes to set it up, why not give it a try now?

Install from Cargo:

```bash
cargo install microbin
```

And run with your custom configuration:

```bash
microbin --port 8080 --public-path https://myserver.net --highlightsyntax --editable
```

Or get the Docker Image from [Dockerhub: danielszabo99/microbin](https://hub.docker.com/r/danielszabo99/microbin).

On our website [microbin.eu](https://microbin.eu) you will find the following:

- [Screenshots](https://microbin.eu/screenshots/)
- [Quickstart Guide](https://microbin.eu/quickstart/)
- [Documentation](https://microbin.eu/documentation/)
- [Donations and Sponsorhip](https://microbin.eu/donate/)
- [Community](https://microbin.eu/community/)

## Features

- Is very small
- Entirely self-contained executable, MicroBin is a single file!
- Animal names instead of random numbers for pasta identifiers (64 animals)
- File uploads (eg. `server.com/file/pig-dog-cat`)
- Raw text serving (eg. `server.com/raw/pig-dog-cat`)
- URL shortening and redirection
- QR code support
- Very simple database (JSON + files) for portability, easy backups and integration
- Listing and manually removing pastas (`/pastalist`)
- Private and public, editable and final, automatically and never expiring pastas
- Syntax highlighting
- Automatic dark mode and custom styling support with very little CSS and only vanilla JS (see [`water.css`](https://github.com/kognise/water.css))
- Most of the above can be toggled on and off!

## What is a "pasta" anyway?

In MicroBin, a pasta can be:

- A text that you want to paste from one machine to another, eg. some code,
- A file that you want to share, eg. a video that is too large for Discord, a zip with a code project in it or an image,
- A URL redirect.

## When is MicroBin useful?

You can use MicroBin:

- As a URL shortener/redirect service,
- To send long texts to other people,
- To send large files to other people,
- To serve content on the web, eg. configuration files for testing, images, or any other file content using the Raw functionality,
- To move files between your desktop and a server you access from the console,
- As a "postbox" service where people can upload their files or texts, but they cannot see or remove what others sent you - just disable the pastalist page
- To take notes! Simply create an editable pasta.

...and many other things, why not get creative?

<<<<<<< HEAD
## License 

MicroBin and MicroBin.eu are available under the [BSD 3-Clause License](LICENSE).
=======
### License 

MicroBin and MicroBin.eu are available under the BSD 3-Clause License.
>>>>>>> 4279653c

© Dániel Szabó 2022<|MERGE_RESOLUTION|>--- conflicted
+++ resolved
@@ -71,14 +71,6 @@
 
 ...and many other things, why not get creative?
 
-<<<<<<< HEAD
-## License 
-
 MicroBin and MicroBin.eu are available under the [BSD 3-Clause License](LICENSE).
-=======
-### License 
-
-MicroBin and MicroBin.eu are available under the BSD 3-Clause License.
->>>>>>> 4279653c
 
 © Dániel Szabó 2022