--- conflicted
+++ resolved
@@ -96,10 +96,7 @@
         private: false,
         readonly: false,
         editable: ARGS.editable,
-<<<<<<< HEAD
-=======
         hide_read_count: false,
->>>>>>> c3bcd0b6
         encrypt_server: false,
         encrypted_key: Some(String::from("")),
         encrypt_client: false,
