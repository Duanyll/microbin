--- conflicted
+++ resolved
@@ -286,13 +286,8 @@
         pastas[index].last_read = timenow;
 
         // send raw content of pasta
-<<<<<<< HEAD
-        let response = Ok(HttpResponse::NotFound()
-            .content_type("text/plain; charset=utf-8")
-=======
         let response = Ok(HttpResponse::Ok()
             .content_type("text/plain")
->>>>>>> e7899015
             .body(pastas[index].content.to_owned()));
 
         return response;
@@ -386,7 +381,7 @@
         update(Some(&pastas), Some(&pastas[index]));
 
         // send raw content of pasta
-        let response = Ok(HttpResponse::NotFound()
+        let response = Ok(HttpResponse::Ok()
             .content_type("text/html")
             .body(pastas[index].content.to_owned()));
 
