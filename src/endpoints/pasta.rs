--- conflicted
+++ resolved
@@ -23,18 +23,11 @@
     // get access to the pasta collection
     let mut pastas = data.pastas.lock().unwrap();
 
-<<<<<<< HEAD
-    // get the u64 id from the animal names in the path
-    let id = to_u64(&*id.into_inner()).unwrap_or(0);
-=======
-    println!("{}", id);
-
     let id = if ARGS.hash_ids {
         hashid_to_u64(&*id).unwrap_or(0)
     } else {
         to_u64(&*id.into_inner()).unwrap_or(0)
     };
->>>>>>> 6a0c6b73
 
     // remove expired pastas (including this one if needed)
     remove_expired(&mut pastas);
@@ -94,16 +87,78 @@
     // get access to the pasta collection
     let mut pastas = data.pastas.lock().unwrap();
 
-<<<<<<< HEAD
-    // get the u64 id from the animal names in the path
-    let id = to_u64(&*id.into_inner()).unwrap_or(0);
-=======
     let id = if ARGS.hash_ids {
         hashid_to_u64(&*id).unwrap_or(0)
     } else {
         to_u64(&*id.into_inner()).unwrap_or(0)
     };
->>>>>>> 6a0c6b73
+
+    // remove expired pastas (including this one if needed)
+    remove_expired(&mut pastas);
+
+    // find the index of the pasta in the collection based on u64 id
+    let mut index: usize = 0;
+    let mut found: bool = false;
+
+    for (i, pasta) in pastas.iter().enumerate() {
+        if pasta.id == id {
+            index = i;
+            found = true;
+            break;
+        }
+    }
+
+    if found {
+        // increment read count
+        pastas[index].read_count = pastas[index].read_count + 1;
+
+        // save the updated read count
+        save_to_file(&pastas);
+
+        // send redirect if it's a url pasta
+        if pastas[index].pasta_type == "url" {
+            let response = HttpResponse::Found()
+                .append_header(("Location", String::from(&pastas[index].content)))
+                .finish();
+
+            // get current unix time in seconds
+            let timenow: i64 = match SystemTime::now().duration_since(UNIX_EPOCH) {
+                Ok(n) => n.as_secs(),
+                Err(_) => {
+                    log::error!("SystemTime before UNIX EPOCH!");
+                    0
+                }
+            } as i64;
+
+            // update last read time
+            pastas[index].last_read = timenow;
+
+            return response;
+        // send error if we're trying to open a non-url pasta as a redirect
+        } else {
+            HttpResponse::Ok()
+                .content_type("text/html")
+                .body(ErrorTemplate { args: &ARGS }.render().unwrap());
+        }
+    }
+
+    // otherwise
+    // send pasta not found error
+    HttpResponse::Ok()
+        .content_type("text/html")
+        .body(ErrorTemplate { args: &ARGS }.render().unwrap())
+}
+
+#[get("/raw/{id}")]
+pub async fn getrawpasta(data: web::Data<AppState>, id: web::Path<String>) -> String {
+    // get access to the pasta collection
+    let mut pastas = data.pastas.lock().unwrap();
+
+    let id = if ARGS.hash_ids {
+        hashid_to_u64(&*id).unwrap_or(0)
+    } else {
+        to_u64(&*id.into_inner()).unwrap_or(0)
+    };
 
     // remove expired pastas (including this one if needed)
     remove_expired(&mut pastas);
@@ -123,77 +178,6 @@
         // increment read count
         pastas[index].read_count = pastas[index].read_count + 1;
 
-        // save the updated read count
-        save_to_file(&pastas);
-
-        // send redirect if it's a url pasta
-        if pastas[index].pasta_type == "url" {
-            let response = HttpResponse::Found()
-                .append_header(("Location", String::from(&pastas[index].content)))
-                .finish();
-
-            // get current unix time in seconds
-            let timenow: i64 = match SystemTime::now().duration_since(UNIX_EPOCH) {
-                Ok(n) => n.as_secs(),
-                Err(_) => {
-                    log::error!("SystemTime before UNIX EPOCH!");
-                    0
-                }
-            } as i64;
-
-            // update last read time
-            pastas[index].last_read = timenow;
-
-            return response;
-        // send error if we're trying to open a non-url pasta as a redirect
-        } else {
-            HttpResponse::Ok()
-                .content_type("text/html")
-                .body(ErrorTemplate { args: &ARGS }.render().unwrap());
-        }
-    }
-
-    // otherwise
-    // send pasta not found error
-    HttpResponse::Ok()
-        .content_type("text/html")
-        .body(ErrorTemplate { args: &ARGS }.render().unwrap())
-}
-
-#[get("/raw/{id}")]
-pub async fn getrawpasta(data: web::Data<AppState>, id: web::Path<String>) -> String {
-    // get access to the pasta collection
-    let mut pastas = data.pastas.lock().unwrap();
-
-<<<<<<< HEAD
-    // get the u64 id from the animal names in the path
-    let id = to_u64(&*id.into_inner()).unwrap_or(0);
-=======
-    let id = if ARGS.hash_ids {
-        hashid_to_u64(&*id).unwrap_or(0)
-    } else {
-        to_u64(&*id.into_inner()).unwrap_or(0)
-    };
->>>>>>> 6a0c6b73
-
-    // remove expired pastas (including this one if needed)
-    remove_expired(&mut pastas);
-
-    // find the index of the pasta in the collection based on u64 id
-    let mut index: usize = 0;
-    let mut found: bool = false;
-    for (i, pasta) in pastas.iter().enumerate() {
-        if pasta.id == id {
-            index = i;
-            found = true;
-            break;
-        }
-    }
-
-    if found {
-        // increment read count
-        pastas[index].read_count = pastas[index].read_count + 1;
-
         // get current unix time in seconds
         let timenow: i64 = match SystemTime::now().duration_since(UNIX_EPOCH) {
             Ok(n) => n.as_secs(),
