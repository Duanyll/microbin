use crate::args::{Args, ARGS};
use crate::endpoints::errors::ErrorTemplate;
use crate::pasta::Pasta;
use crate::util::animalnumbers::to_u64;
use crate::util::auth;
use crate::util::db::update;
use crate::util::hashids::to_u64 as hashid_to_u64;
use crate::util::misc::remove_expired;
use crate::AppState;
use actix_multipart::Multipart;
use actix_web::{get, post, web, Error, HttpResponse};
use askama::Template;
use magic_crypt::{new_magic_crypt, MagicCryptTrait};
use std::time::{SystemTime, UNIX_EPOCH};

#[derive(Template)]
#[template(path = "upload.html", escape = "none")]
struct PastaTemplate<'a> {
    pasta: &'a Pasta,
    args: &'a Args,
}

fn pastaresponse(
    data: web::Data<AppState>,
    id: web::Path<String>,
    password: String,
) -> HttpResponse {
    // get access to the pasta collection
    let mut pastas = data.pastas.lock().unwrap();

    let id = if ARGS.hash_ids {
        hashid_to_u64(&id).unwrap_or(0)
    } else {
        to_u64(&id.into_inner()).unwrap_or(0)
    };

    // remove expired pastas (including this one if needed)
    remove_expired(&mut pastas);

    // find the index of the pasta in the collection based on u64 id
    let mut index: usize = 0;
    let mut found: bool = false;
    for (i, pasta) in pastas.iter().enumerate() {
        if pasta.id == id {
            index = i;
            found = true;
            break;
        }
    }

    if found {
        if pastas[index].encrypt_server && password == *"" {
            return HttpResponse::Found()
                .append_header((
                    "Location",
                    format!("{}/auth/{}", ARGS.public_path_as_str(), pastas[index].id_as_animals()),
                ))
                .finish();
        }

        // increment read count
        pastas[index].read_count += 1;

        // save the updated read count
        update(Some(&pastas), Some(&pastas[index]));

        let original_content = pastas[index].content.to_owned();

        // decrypt content temporarily
        if password != *"" && !original_content.is_empty() {
            let res = decrypt(&original_content, &password);
            if let Ok(..) = res {
                pastas[index]
                    .content
                    .replace_range(.., res.unwrap().as_str());
            } else {
                return HttpResponse::Found()
                    .append_header((
                        "Location",
                        format!("{}/auth/{}/incorrect", ARGS.public_path_as_str(), pastas[index].id_as_animals()),
                    ))
                    .finish();
            }
        }

        // serve pasta in template
        let response = HttpResponse::Ok().content_type("text/html; charset=utf-8").body(
            PastaTemplate {
                pasta: &pastas[index],
                args: &ARGS,
            }
            .render()
            .unwrap(),
        );

        if pastas[index].content != original_content {
            pastas[index].content = original_content;
        }

        // get current unix time in seconds
        let timenow: i64 = match SystemTime::now().duration_since(UNIX_EPOCH) {
            Ok(n) => n.as_secs(),
            Err(_) => {
                log::error!("SystemTime before UNIX EPOCH!");
                0
            }
        } as i64;

        // update last read time
        pastas[index].last_read = timenow;

        // save the updated read count
        update(Some(&pastas), Some(&pastas[index]));

        return response;
    }

    // otherwise send pasta not found error
    HttpResponse::Ok()
        .content_type("text/html; charset=utf-8")
        .body(ErrorTemplate { args: &ARGS }.render().unwrap())
}

#[post("/upload/{id}")]
pub async fn postpasta(
    data: web::Data<AppState>,
    id: web::Path<String>,
    payload: Multipart,
) -> Result<HttpResponse, Error> {
    let password = auth::password_from_multipart(payload).await?;
    Ok(pastaresponse(data, id, password))
}

#[post("/p/{id}")]
pub async fn postshortpasta(
    data: web::Data<AppState>,
    id: web::Path<String>,
    payload: Multipart,
) -> Result<HttpResponse, Error> {
    let password = auth::password_from_multipart(payload).await?;
    Ok(pastaresponse(data, id, password))
}

#[get("/upload/{id}")]
pub async fn getpasta(data: web::Data<AppState>, id: web::Path<String>) -> HttpResponse {
    pastaresponse(data, id, String::from(""))
}

#[get("/p/{id}")]
pub async fn getshortpasta(data: web::Data<AppState>, id: web::Path<String>) -> HttpResponse {
    pastaresponse(data, id, String::from(""))
}

fn urlresponse(data: web::Data<AppState>, id: web::Path<String>) -> HttpResponse {
    // get access to the pasta collection
    let mut pastas = data.pastas.lock().unwrap();

    let id = if ARGS.hash_ids {
        hashid_to_u64(&id).unwrap_or(0)
    } else {
        to_u64(&id.into_inner()).unwrap_or(0)
    };

    // remove expired pastas (including this one if needed)
    remove_expired(&mut pastas);

    // find the index of the pasta in the collection based on u64 id
    let mut index: usize = 0;
    let mut found: bool = false;

    for (i, pasta) in pastas.iter().enumerate() {
        if pasta.id == id {
            index = i;
            found = true;
            break;
        }
    }

    if found {
        // increment read count
        pastas[index].read_count += 1;

        // save the updated read count
        update(Some(&pastas), Some(&pastas[index]));

        // send redirect if it's a url pasta
        if pastas[index].pasta_type == "url" {
            let response = HttpResponse::Found()
                .append_header(("Location", String::from(&pastas[index].content)))
                .finish();

            // get current unix time in seconds
            let timenow: i64 = match SystemTime::now().duration_since(UNIX_EPOCH) {
                Ok(n) => n.as_secs(),
                Err(_) => {
                    log::error!("SystemTime before UNIX EPOCH!");
                    0
                }
            } as i64;

            // update last read time
            pastas[index].last_read = timenow;

            // save the updated read count
            update(Some(&pastas), Some(&pastas[index]));

            return response;
        // send error if we're trying to open a non-url pasta as a redirect
        } else {
            HttpResponse::Ok()
                .content_type("text/html; charset=utf-8")
                .body(ErrorTemplate { args: &ARGS }.render().unwrap());
        }
    }

    // otherwise send pasta not found error
    HttpResponse::Ok()
        .content_type("text/html; charset=utf-8")
        .body(ErrorTemplate { args: &ARGS }.render().unwrap())
}

#[get("/url/{id}")]
pub async fn redirecturl(data: web::Data<AppState>, id: web::Path<String>) -> HttpResponse {
    urlresponse(data, id)
}

#[get("/u/{id}")]
pub async fn shortredirecturl(data: web::Data<AppState>, id: web::Path<String>) -> HttpResponse {
    urlresponse(data, id)
}

#[get("/raw/{id}")]
pub async fn getrawpasta(
    data: web::Data<AppState>,
    id: web::Path<String>,
) -> Result<HttpResponse, Error> {
    // get access to the pasta collection
    let mut pastas = data.pastas.lock().unwrap();

    let id = if ARGS.hash_ids {
        hashid_to_u64(&id).unwrap_or(0)
    } else {
        to_u64(&id.into_inner()).unwrap_or(0)
    };

    // remove expired pastas (including this one if needed)
    remove_expired(&mut pastas);

    // find the index of the pasta in the collection based on u64 id
    let mut index: usize = 0;
    let mut found: bool = false;
    for (i, pasta) in pastas.iter().enumerate() {
        if pasta.id == id {
            index = i;
            found = true;
            break;
        }
    }

    if found {
        if pastas[index].encrypt_server {
            return Ok(HttpResponse::Found()
                .append_header((
                    "Location",
                    format!("{}/auth_raw/{}", ARGS.public_path_as_str(), pastas[index].id_as_animals()),
                ))
                .finish());
        }

        // increment read count
        pastas[index].read_count += 1;

        // save the updated read count
        update(Some(&pastas), Some(&pastas[index]));

        // get current unix time in seconds
        let timenow: i64 = match SystemTime::now().duration_since(UNIX_EPOCH) {
            Ok(n) => n.as_secs(),
            Err(_) => {
                log::error!("SystemTime before UNIX EPOCH!");
                0
            }
        } as i64;

        // update last read time
        pastas[index].last_read = timenow;

        // send raw content of pasta
<<<<<<< HEAD
        let response = Ok(HttpResponse::Ok()
            .content_type("text/plain")
=======
        let response = Ok(HttpResponse::NotFound()
            .content_type("text/plain; charset=utf-8")
>>>>>>> c3bcd0b6
            .body(pastas[index].content.to_owned()));

        return response;
    }

    // otherwise send pasta not found error as raw text
    Ok(HttpResponse::NotFound()
        .content_type("text/html; charset=utf-8")
        .body(String::from("Upload not found! :-(")))
}

#[post("/raw/{id}")]
pub async fn postrawpasta(
    data: web::Data<AppState>,
    id: web::Path<String>,
    payload: Multipart,
) -> Result<HttpResponse, Error> {
    let password = auth::password_from_multipart(payload).await?;

    // get access to the pasta collection
    let mut pastas = data.pastas.lock().unwrap();

    let id = if ARGS.hash_ids {
        hashid_to_u64(&id).unwrap_or(0)
    } else {
        to_u64(&id.into_inner()).unwrap_or(0)
    };

    // remove expired pastas (including this one if needed)
    remove_expired(&mut pastas);

    // find the index of the pasta in the collection based on u64 id
    let mut index: usize = 0;
    let mut found: bool = false;
    for (i, pasta) in pastas.iter().enumerate() {
        if pasta.id == id {
            index = i;
            found = true;
            break;
        }
    }

    if found {
        if pastas[index].encrypt_server && password == *"" {
            return Ok(HttpResponse::Found()
                .append_header((
                    "Location",
                    format!("{}/auth/{}", ARGS.public_path_as_str(), pastas[index].id_as_animals()),
                ))
                .finish());
        }

        // increment read count
        pastas[index].read_count += 1;

        // save the updated read count
        update(Some(&pastas), Some(&pastas[index]));

        let original_content = pastas[index].content.to_owned();

        // decrypt content temporarily
        if password != *"" {
            let res = decrypt(&original_content, &password);
            if res.is_ok() {
                pastas[index]
                    .content
                    .replace_range(.., res.unwrap().as_str());
            } else {
                return Ok(HttpResponse::Found()
                    .append_header((
                        "Location",
                        format!("{}/auth/{}/incorrect", ARGS.public_path_as_str(), pastas[index].id_as_animals()),
                    ))
                    .finish());
            }
        }

        // get current unix time in seconds
        let timenow: i64 = match SystemTime::now().duration_since(UNIX_EPOCH) {
            Ok(n) => n.as_secs(),
            Err(_) => {
                log::error!("SystemTime before UNIX EPOCH!");
                0
            }
        } as i64;

        // update last read time
        pastas[index].last_read = timenow;

        // save the updated read count
        update(Some(&pastas), Some(&pastas[index]));

        // send raw content of pasta
<<<<<<< HEAD
        let response = Ok(HttpResponse::Ok()
            .content_type("text/html")
=======
        let response = Ok(HttpResponse::NotFound()
            .content_type("text/html; charset=utf-8")
>>>>>>> c3bcd0b6
            .body(pastas[index].content.to_owned()));

        if pastas[index].content != original_content {
            pastas[index].content = original_content;
        }

        return response;
    }

    // otherwise send pasta not found error as raw text
    Ok(HttpResponse::NotFound()
        .content_type("text/html; charset=utf-8")
        .body(String::from("Upload not found! :-(")))
}

fn decrypt(text_str: &str, key_str: &str) -> Result<String, magic_crypt::MagicCryptError> {
    let mc = new_magic_crypt!(key_str, 256);

    mc.decrypt_base64_to_string(text_str)
}<|MERGE_RESOLUTION|>--- conflicted
+++ resolved
@@ -286,13 +286,8 @@
         pastas[index].last_read = timenow;
 
         // send raw content of pasta
-<<<<<<< HEAD
         let response = Ok(HttpResponse::Ok()
             .content_type("text/plain")
-=======
-        let response = Ok(HttpResponse::NotFound()
-            .content_type("text/plain; charset=utf-8")
->>>>>>> c3bcd0b6
             .body(pastas[index].content.to_owned()));
 
         return response;
@@ -386,13 +381,8 @@
         update(Some(&pastas), Some(&pastas[index]));
 
         // send raw content of pasta
-<<<<<<< HEAD
         let response = Ok(HttpResponse::Ok()
             .content_type("text/html")
-=======
-        let response = Ok(HttpResponse::NotFound()
-            .content_type("text/html; charset=utf-8")
->>>>>>> c3bcd0b6
             .body(pastas[index].content.to_owned()));
 
         if pastas[index].content != original_content {
