--- conflicted
+++ resolved
@@ -46,21 +46,6 @@
 }
 
 #[allow(unused)]
-<<<<<<< HEAD
-pub fn update_all(pastas: &Vec<Pasta>) {
-    if ARGS.json_db {
-        super::db_json::update_all(pastas);
-    } else {
-        #[cfg(feature = "default")]
-        super::db_sqlite::update_all(pastas);
-        #[cfg(not(feature = "default"))]
-        panic!("{}", PANIC_MSG);
-    }
-}
-
-#[allow(unused)]
-=======
->>>>>>> c3bcd0b6
 pub fn delete(pastas: Option<&Vec<Pasta>>, id: Option<u64>) {
     if ARGS.json_db {
         super::db_json::update_all(pastas.expect("Called delete() without passing Pasta vector"));
