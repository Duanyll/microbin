--- conflicted
+++ resolved
@@ -87,13 +87,11 @@
     #[clap(short, long, env = "MICROBIN_NO_FILE_UPLOAD")]
     pub no_file_upload: bool,
 
-<<<<<<< HEAD
     #[clap(long, env = "MICROBIN_CUSTOM_CSS")]
     pub custom_css: Option<String>,
-=======
+
     #[clap(long, env = "MICROBIN_HASH_IDS")]
     pub hash_ids: bool,
->>>>>>> 6a0c6b73
 }
 
 #[derive(Debug, Clone)]
