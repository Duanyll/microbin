--- conflicted
+++ resolved
@@ -65,7 +65,9 @@
 
     #[clap(long, env="MICROBIN_WIDE")]
     pub wide: bool,
-<<<<<<< HEAD
+    
+    #[clap(short, long, env="MICROBIN_NO_FILE_UPLOAD")]
+    pub no_file_upload: bool,
 }
 
 #[derive(Debug, Clone)]
@@ -83,10 +85,4 @@
     fn from_str(s: &str) -> Result<Self, Self::Err> {
         let uri = s.strip_suffix('/').unwrap_or(s).to_owned();
         Ok(PublicUrl(uri))
-    }
-=======
-
-    #[clap(short, long, env="MICROBIN_NO_FILE_UPLOAD")]
-    pub no_file_upload: bool,
->>>>>>> 2e981b31
-}+    }